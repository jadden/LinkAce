---
version: "2"

services:

  # --- MariaDB 10.4
  db:
    container_name: "linkace-db"
    image: bitnami/mariadb:10.4
    environment:
      - MARIADB_ROOT_PASSWORD=${DB_PASSWORD}
      - MARIADB_USER=${DB_USERNAME}
      - MARIADB_PASSWORD=${DB_PASSWORD}
      - MARIADB_DATABASE=${DB_DATABASE}
    ports:
      - "127.0.0.1:3306:3306"
    volumes:
      - linkace-db:/bitnami

  # --- PHP 7.4
  php:
    container_name: "linkace-php"
    build:
      context: .
      dockerfile: ./resources/docker/dockerfiles/development.Dockerfile
    depends_on:
      - db
    volumes:
      - .:/app:delegated
<<<<<<< HEAD
      - ./resources/docker/php/php.ini:/opt/bitnami/php/etc/conf.d/php.ini:ro
=======
      - ./resources/docker/php/php-dev.ini:/opt/bitnami/php/etc/conf.d/php.ini:ro
>>>>>>> 14001d2d

  # --- nginx 1.14
  nginx:
    container_name: "linkace-nginx"
    image: bitnami/nginx:1.14
    ports:
      - "80:8085"
    depends_on:
      - php
    volumes:
      - .:/app:delegated
      - ./resources/docker/nginx/site.conf:/opt/bitnami/nginx/conf/vhosts/site.conf:ro

  # --- Redis 4.0
  redis:
    container_name: "linkace-redis"
    image: bitnami/redis:5.0
    environment:
      - REDIS_PASSWORD=${REDIS_PASSWORD}
    ports:
      - "127.0.0.1:6379:6379"

volumes:
  linkace-db:
    driver: local<|MERGE_RESOLUTION|>--- conflicted
+++ resolved
@@ -27,11 +27,7 @@
       - db
     volumes:
       - .:/app:delegated
-<<<<<<< HEAD
-      - ./resources/docker/php/php.ini:/opt/bitnami/php/etc/conf.d/php.ini:ro
-=======
       - ./resources/docker/php/php-dev.ini:/opt/bitnami/php/etc/conf.d/php.ini:ro
->>>>>>> 14001d2d
 
   # --- nginx 1.14
   nginx:
