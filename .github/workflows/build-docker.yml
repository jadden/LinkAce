--- conflicted
+++ resolved
@@ -26,13 +26,8 @@
           username: ${{ secrets.DOCKER_HUB_USERNAME }}
           password: ${{ secrets.DOCKER_HUB_TOKEN }}
 
-<<<<<<< HEAD
-      - name: Login to DockerHub
-        uses: docker/login-action@v2
-=======
       - name: Login to GitHub Registry
         uses: docker/login-action@v3
->>>>>>> 6bb02fd1
         with:
           registry: ghcr.io
           username: ${{ github.actor }}
@@ -45,27 +40,16 @@
           DOCKER_IMAGE_GITHUB=ghcr.io/kovah/linkace
           MAJOR_VERSION=1.x
           VERSION=${GITHUB_REF#refs/tags/}
-<<<<<<< HEAD
-          TAGS="${DOCKER_IMAGE}:${VERSION},${DOCKER_IMAGE_GITUHB}:${VERSION}"
-          echo "tags=${TAGS}" >> $GITHUB_OUTPUT
-
-      - name: Build and push Docker image
-        uses: docker/build-push-action@v5
-=======
           TAGS="${DOCKER_IMAGE}:${VERSION},${DOCKER_IMAGE}:${MAJOR_VERSION},${DOCKER_IMAGE}:latest,${DOCKER_IMAGE_GITHUB}:${VERSION},${DOCKER_IMAGE_GITHUB}:${MAJOR_VERSION},${DOCKER_IMAGE_GITHUB}:latest"
           echo "tags=${TAGS}" >> $GITHUB_OUTPUT
 
       - name: Build and push advanced image
         uses: docker/build-push-action@v6
->>>>>>> 6bb02fd1
         with:
           context: .
           file: ./resources/docker/dockerfiles/release-multiplatform.Dockerfile
           platforms: linux/amd64,linux/arm64,linux/arm/v7
           push: true
-<<<<<<< HEAD
-          tags: ${{ steps.prep.outputs.tags }}
-=======
           tags: ${{ steps.prep.outputs.tags }}
 
       - name: Prepare simple tags
@@ -85,5 +69,4 @@
           file: ./resources/docker/dockerfiles/release-multiplatform-simple.Dockerfile
           platforms: linux/amd64,linux/arm64,linux/arm/v7
           push: true
-          tags: ${{ steps.prep-simple.outputs.tags }}
->>>>>>> 6bb02fd1
+          tags: ${{ steps.prep-simple.outputs.tags }}