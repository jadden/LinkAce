--- conflicted
+++ resolved
@@ -26,44 +26,25 @@
 
     public function testIndexView(): void
     {
-<<<<<<< HEAD
         $this->createTestTags();
 
         $this->get('tags')->assertOk()->assertSee('Public Tag')->assertSee('Internal Tag')->assertDontSee('Private Tag');
-=======
-        Tag::factory()->create([
-            'name' => 'a-tag',
-            'user_id' => $this->user->id,
-            'created_at' => now()->subDay(),
-        ]);
-        Tag::factory()->create([
-            'name' => 'new-tag',
-            'user_id' => $this->user->id,
-        ]);
-
-        $this->get('tags')
+
+        $this->flushSession();
+        $this->get('tags?orderBy=created_at&orderDir=desc')
+            ->assertOk()
+            ->assertSeeInOrder([
+                'new-tag',
+                'a-tag',
+            ]);
+
+        $this->flushSession();
+        $this->get('tags?orderBy=created_at&orderDir=wrong-desc')
             ->assertOk()
             ->assertSeeInOrder([
                 'a-tag',
                 'new-tag',
             ]);
-
-        $this->flushSession();
-        $this->get('tags?orderBy=created_at&orderDir=desc')
-            ->assertOk()
-            ->assertSeeInOrder([
-                'new-tag',
-                'a-tag',
-            ]);
-
-        $this->flushSession();
-        $this->get('tags?orderBy=created_at&orderDir=wrong-desc')
-            ->assertOk()
-            ->assertSeeInOrder([
-                'a-tag',
-                'new-tag',
-            ]);
->>>>>>> b4670e39
     }
 
     public function testIndexViewWithValidFilterResult(): void
