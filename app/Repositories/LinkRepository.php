--- conflicted
+++ resolved
@@ -8,6 +8,7 @@
 use App\Models\LinkList;
 use App\Models\Tag;
 use Exception;
+use Illuminate\Support\Collection;
 use Illuminate\Support\Facades\DB;
 use Illuminate\Support\Facades\Log;
 use Venturecraft\Revisionable\Revisionable;
@@ -49,34 +50,6 @@
 
         if (isset($data['tags'])) {
             self::updateTagsForLink($link, $data['tags']);
-        }
-
-        if (isset($data['lists'])) {
-            self::updateListsForLink($link, $data['lists']);
-        }
-
-        $link->initiateInternetArchiveBackup();
-
-        return $link;
-    }
-
-    /**
-     * Update a link with the given data and sync both the tags and lists.
-     *
-     * @param Link  $link
-     * @param array $data
-     * @return Link
-     */
-    public static function update(Link $link, array $data): Link
-    {
-        $data['icon'] = LinkIconMapper::mapLink($data['url'] ?? $link->url);
-
-        $link->update($data);
-
-        if (isset($data['tags'])) {
-            self::updateTagsForLink($link, $data['tags']);
-<<<<<<< HEAD
-=======
         } else {
             // Only save a "removed" revision if there were tags before
             if ($link->tags()->count() > 0) {
@@ -89,15 +62,12 @@
             }
 
             $link->tags()->detach();
->>>>>>> 7d270b9e
         }
 
         if (isset($data['lists'])) {
             self::updateListsForLink($link, $data['lists']);
-<<<<<<< HEAD
-=======
-        } else {
-            // Only save a "removed" revision if there were tags before
+        } else {
+            // Only save a "removed" revision if there were lists before
             if ($link->lists()->count() > 0) {
                 self::createRelationshipRevision(
                     $link,
@@ -108,7 +78,32 @@
             }
 
             $link->lists()->detach();
->>>>>>> 7d270b9e
+        }
+
+        $link->initiateInternetArchiveBackup();
+
+        return $link;
+    }
+
+    /**
+     * Update a link with the given data and sync both the tags and lists.
+     *
+     * @param Link  $link
+     * @param array $data
+     * @return Link
+     */
+    public static function update(Link $link, array $data): Link
+    {
+        $data['icon'] = LinkIconMapper::mapLink($data['url'] ?? $link->url);
+
+        $link->update($data);
+
+        if (isset($data['tags'])) {
+            self::updateTagsForLink($link, $data['tags']);
+        }
+
+        if (isset($data['lists'])) {
+            self::updateListsForLink($link, $data['lists']);
         }
 
         return $link;
@@ -140,64 +135,12 @@
      */
     protected static function updateTagsForLink(Link $link, $tags): void
     {
+        $oldTags = $link->tags->pluck('id');
+
         if (is_array($tags)) {
             $newTags = self::processTaxonomyAsArray(Tag::class, $tags);
         } else {
             $newTags = self::processTaxonomyAsString(Tag::class, $tags);
-        }
-
-        $link->tags()->sync($newTags);
-    }
-
-    /**
-     * Create or get the lists from the input and attach them to the link.
-     *
-     * @param Link         $link
-     * @param array|string $lists
-     */
-    protected static function updateListsForLink(Link $link, $lists): void
-    {
-        if (is_array($lists)) {
-            $newLists = self::processTaxonomyAsArray(LinkList::class, $lists);
-        } else {
-            $newLists = self::processTaxonomyAsString(LinkList::class, $lists);
-        }
-
-        $link->lists()->sync($newLists);
-    }
-
-    /**
-     * Tags or lists are passed as comma-delimited string in the LinkAce
-     * frontend. Parsing the string also creates the corresponding tag or list
-     * if it does not exist already.
-     *
-     * @param string $model
-     * @param string $tags
-     * @return array
-     */
-    protected static function processTaxonomyAsString(string $model, string $tags): array
-    {
-        $oldTags = $link->tags->pluck('id');
-        $parsedTags = explode(',', $tags);
-        $newTags = collect();
-
-        foreach ($parsedTags as $tag) {
-<<<<<<< HEAD
-            $newTag = $model::firstOrCreate([
-=======
-            $newTag = Tag::firstOrCreate([
->>>>>>> 7d270b9e
-                'user_id' => auth()->user()->id,
-                'name' => $tag,
-            ]);
-
-<<<<<<< HEAD
-            $newTags[] = $newTag->id;
-        }
-
-        return $newTags;
-=======
-            $newTags->push($newTag->id);
         }
 
         $link->tags()->sync($newTags);
@@ -210,42 +153,22 @@
                 $newTags->join(',')
             );
         }
->>>>>>> 7d270b9e
-    }
-
-    /**
-     * Tags or lists are passed as arrays containing the model IDs in API
-     * calls. The passed IDs are first checked for existence before allowing
-     * them to be synced with the link.
-     *
-     * @param string $model
-     * @param array  $data
-     * @return array
-     */
-    protected static function processTaxonomyAsArray(string $model, array $data): array
-    {
-<<<<<<< HEAD
-        $entries = [];
-
-        foreach ($data as $entry) {
-            if ($model::first($entry)) {
-                $entries[] = $entry;
-            }
-        }
-
-        return $entries;
-=======
+    }
+
+    /**
+     * Create or get the lists from the input and attach them to the link.
+     *
+     * @param Link         $link
+     * @param array|string $lists
+     */
+    protected static function updateListsForLink(Link $link, $lists): void
+    {
         $oldLists = $link->lists->pluck('id');
-        $parsedLists = explode(',', $lists);
-        $newLists = collect();
-
-        foreach ($parsedLists as $list) {
-            $newList = LinkList::firstOrCreate([
-                'user_id' => auth()->user()->id,
-                'name' => $list,
-            ]);
-
-            $newLists->push($newList->id);
+
+        if (is_array($lists)) {
+            $newLists = self::processTaxonomyAsArray(LinkList::class, $lists);
+        } else {
+            $newLists = self::processTaxonomyAsString(LinkList::class, $lists);
         }
 
         $link->lists()->sync($newLists);
@@ -258,6 +181,54 @@
                 $newLists->join(',')
             );
         }
+    }
+
+    /**
+     * Tags or lists are passed as comma-delimited string in the LinkAce
+     * frontend. Parsing the string also creates the corresponding tag or list
+     * if it does not exist already.
+     *
+     * @param string $model
+     * @param string $tags
+     * @return Collection
+     */
+    protected static function processTaxonomyAsString(string $model, string $tags): Collection
+    {
+        $parsedTags = explode(',', $tags);
+        $newTags = collect();
+
+        foreach ($parsedTags as $tag) {
+            $newTag = $model::firstOrCreate([
+                'user_id' => auth()->user()->id,
+                'name' => $tag,
+            ]);
+
+            $newTags->push($newTag->id);
+        }
+
+        return $newTags;
+    }
+
+    /**
+     * Tags or lists are passed as arrays containing the model IDs in API
+     * calls. The passed IDs are first checked for existence before allowing
+     * them to be synced with the link.
+     *
+     * @param string $model
+     * @param array  $data
+     * @return Collection
+     */
+    protected static function processTaxonomyAsArray(string $model, array $data): Collection
+    {
+        $entries = collect();
+
+        foreach ($data as $entry) {
+            if ($model::first($entry)) {
+                $entries->push($entry);
+            }
+        }
+
+        return $entries;
     }
 
     /**
@@ -286,6 +257,5 @@
         $revisionable = Revisionable::newModel();
 
         DB::table($revisionable->getTable())->insert($revision);
->>>>>>> 7d270b9e
     }
 }