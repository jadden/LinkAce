--- conflicted
+++ resolved
@@ -20,11 +20,8 @@
         RegisterUserCommand::class,
         ResetPasswordCommand::class,
         UpdateLinkThumbnails::class,
-<<<<<<< HEAD
+        ListUsersCommand::class,
         ViewRecoveryCodesCommand::class,
-=======
-        ListUsersCommand::class,
->>>>>>> 0a2674b8
     ];
 
     protected function schedule(Schedule $schedule): void
