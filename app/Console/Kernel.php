--- conflicted
+++ resolved
@@ -2,24 +2,22 @@
 
 namespace App\Console;
 
-<<<<<<< HEAD
 use App\Console\Commands\CheckLinksCommand;
+use App\Console\Commands\CompleteSetupCommand;
 use App\Console\Commands\ImportCommand;
 use App\Console\Commands\ListUsersCommand;
 use App\Console\Commands\RegisterUserCommand;
 use App\Console\Commands\ResetPasswordCommand;
 use App\Console\Commands\UpdateLinkThumbnails;
 use App\Console\Commands\ViewRecoveryCodesCommand;
-=======
->>>>>>> 0baf8587
 use Illuminate\Console\Scheduling\Schedule;
 use Illuminate\Foundation\Console\Kernel as ConsoleKernel;
 
 class Kernel extends ConsoleKernel
 {
-<<<<<<< HEAD
     protected $commands = [
         CheckLinksCommand::class,
+        CompleteSetupCommand::class,
         ImportCommand::class,
         RegisterUserCommand::class,
         ResetPasswordCommand::class,
@@ -28,13 +26,6 @@
         ViewRecoveryCodesCommand::class,
     ];
 
-=======
-    /**
-     * Define the application's command schedule.
-     *
-     * @param Schedule $schedule
-     */
->>>>>>> 0baf8587
     protected function schedule(Schedule $schedule): void
     {
         $schedule->command('links:check')->hourly();
