--- conflicted
+++ resolved
@@ -6,11 +6,7 @@
 
 class Sharing
 {
-<<<<<<< HEAD
-    public static string $linkClasses = 'share-link btn btn-sm btn-light';
-=======
-    public static $linkClasses = 'share-link btn btn-light';
->>>>>>> e91970fc
+    public static string $linkClasses = 'share-link btn btn-light';
 
     public static array $placeholders = [
         '#URL#',
