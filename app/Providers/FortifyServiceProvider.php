--- conflicted
+++ resolved
@@ -33,46 +33,14 @@
         Fortify::updateUserPasswordsUsing(UpdateUserPassword::class);
         Fortify::resetUserPasswordsUsing(ResetUserPassword::class);
 
-<<<<<<< HEAD
-        Fortify::loginView(fn() => view('auth.login'));
+        Fortify::loginView(fn() => view('auth.login', ['pageTitle' => trans('linkace.login')]));
 
-        Fortify::requestPasswordResetLinkView(fn() => view('auth.passwords.email'));
+        Fortify::requestPasswordResetLinkView(fn() => view('auth.passwords.email', ['pageTitle' => trans('linkace.login')]));
 
-        Fortify::resetPasswordView(fn() => view('auth.passwords.reset'));
+        Fortify::resetPasswordView(fn() => view('auth.passwords.reset', ['pageTitle' => trans('linkace.login')]));
 
-        Fortify::confirmPasswordView(fn() => view('auth.confirm-password'));
+        Fortify::confirmPasswordView(fn() => view('auth.confirm-password', ['pageTitle' => trans('linkace.login')]));
 
-        Fortify::twoFactorChallengeView(fn() => view('auth.two-factor-challenge'));
-=======
-        Fortify::loginView(function () {
-            return view('auth.login', [
-                'pageTitle' => trans('linkace.login'),
-            ]);
-        });
-
-        Fortify::requestPasswordResetLinkView(function () {
-            return view('auth.passwords.email', [
-                'pageTitle' => trans('linkace.reset_password'),
-            ]);
-        });
-
-        Fortify::resetPasswordView(function () {
-            return view('auth.passwords.reset', [
-                'pageTitle' => trans('linkace.reset_password'),
-            ]);
-        });
-
-        Fortify::confirmPasswordView(function () {
-            return view('auth.confirm-password', [
-                'pageTitle' => trans('linkace.password_confirm'),
-            ]);
-        });
-
-        Fortify::twoFactorChallengeView(function () {
-            return view('auth.two-factor-challenge', [
-                'pageTitle' => trans('auth.two_factor'),
-            ]);
-        });
->>>>>>> e91970fc
+        Fortify::twoFactorChallengeView(fn() => view('auth.two-factor-challenge', ['pageTitle' => trans('linkace.login')]));
     }
 }