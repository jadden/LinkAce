<?php

namespace App\Http\Controllers\Setup;

use App\Http\Controllers\Controller;
use Illuminate\Contracts\View\View;
use Illuminate\Support\Facades\File;

class RequirementsController extends Controller
{
    public function index(): View
    {
        [$success, $results] = $this->checkRequirements();

        return view('setup.requirements', [
            'pageTitle' => trans('setup.setup_requirements'),
            'success' => $success,
            'results' => $results,
        ]);
    }

    protected function checkRequirements(): array
    {
        $results = [
<<<<<<< HEAD
            'php_version' => PHP_VERSION_ID >= 80002,
=======
            'php_version' => PHP_VERSION_ID >= 80110,
>>>>>>> e91970fc
            'extension_bcmath' => extension_loaded('bcmath'),
            'extension_ctype' => extension_loaded('ctype'),
            'extension_json' => extension_loaded('json'),
            'extension_mbstring' => extension_loaded('mbstring'),
            'extension_openssl' => extension_loaded('openssl'),
            'extension_pdo_mysql' => extension_loaded('pdo_mysql'),
            'extension_tokenizer' => extension_loaded('tokenizer'),
            'extension_xml' => extension_loaded('xml'),
            'env_writable' => File::isWritable(base_path('.env')),
            'storage_writable' => File::isWritable(storage_path()) && File::isWritable(storage_path('logs')),
        ];

        $success = !in_array(false, $results, true);

        return [$success, $results];
    }
}<|MERGE_RESOLUTION|>--- conflicted
+++ resolved
@@ -22,11 +22,7 @@
     protected function checkRequirements(): array
     {
         $results = [
-<<<<<<< HEAD
-            'php_version' => PHP_VERSION_ID >= 80002,
-=======
             'php_version' => PHP_VERSION_ID >= 80110,
->>>>>>> e91970fc
             'extension_bcmath' => extension_loaded('bcmath'),
             'extension_ctype' => extension_loaded('ctype'),
             'extension_json' => extension_loaded('json'),
