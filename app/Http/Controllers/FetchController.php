<?php

namespace App\Http\Controllers;

use App\Helper\UpdateHelper;
use App\Models\Link;
use App\Models\LinkList;
use App\Models\Tag;
use Illuminate\Http\JsonResponse;
use Illuminate\Http\Request;
use Illuminate\Http\Response;
use Illuminate\Support\Facades\Http;

class FetchController extends Controller
{
    /**
     * Returns all tags that match a given query, preformatted for Selectize.
     *
     * @param Request $request
     * @return JsonResponse
     */
    public function getTags(Request $request): JsonResponse
    {
        $query = $request->input('query', false);

        if (!$query) {
            return response()->json([]);
        }

        $tags = Tag::byUser(auth()->user()->id)
            ->where('name', 'like', '%' . $query . '%')
            ->orderBy('name', 'asc')
            ->get();

        if (!$tags->isEmpty()) {
            // Properly format the results to be used by Selectize
            $tags = $tags->map(function ($item) {
                return [
                    'value' => $item->name,
                    'text' => $item->name,
                ];
            });
        }

        return response()->json($tags);
    }

    /**
     * Returns all lists that match a given query, preformatted for Selectize.
     *
     * @param Request $request
     * @return JsonResponse
     */
    public function getLists(Request $request): JsonResponse
    {
        $query = $request->input('query', false);

        if (!$query) {
            return response()->json([]);
        }

        $tags = LinkList::byUser(auth()->user()->id)
            ->where('name', 'like', '%' . $query . '%')
            ->orderBy('name', 'asc')
            ->get();

        if (!$tags->isEmpty()) {
            // Properly format the results to be used by Selectize
            $tags = $tags->map(function ($item) {
                return [
                    'value' => $item->name,
                    'text' => $item->name,
                ];
            });
        }

        return response()->json($tags);
    }

    /**
     * Returns a boolean flag which indicates that there already is a link
     * present for the given URL.
     *
     * @param Request $request
     * @return JsonResponse
     */
    public function searchExistingUrls(Request $request): JsonResponse
    {
        $query = $request->input('query', false);

        if (!$query) {
            return response()->json([]);
        }

        $linkCount = Link::byUser(auth()->user()->id)
            ->where('url', trim($query))
            ->count();

        return response()->json(['linkFound' => $linkCount > 0]);
    }

<<<<<<< HEAD
    /**
     * Simple endpoint for the system settings page which runs an update check
     * and returns the result to the frontend.
     *
     * @return JsonResponse
     */
=======
    public function htmlForUrl(Request $request): Response
    {
        $url = $request->input('url');
        $response = Http::timeout(3)->get($url);

        if ($response->successful()) {
            return response($response->body());
        }

        return response(null);
    }

>>>>>>> c2b513bc
    public static function checkForUpdates(): JsonResponse
    {
        $updateCheck = UpdateHelper::checkForUpdates();

        return response()->json(['checkResult' => $updateCheck]);
    }
}<|MERGE_RESOLUTION|>--- conflicted
+++ resolved
@@ -99,14 +99,23 @@
         return response()->json(['linkFound' => $linkCount > 0]);
     }
 
-<<<<<<< HEAD
     /**
      * Simple endpoint for the system settings page which runs an update check
      * and returns the result to the frontend.
      *
      * @return JsonResponse
      */
-=======
+    public static function checkForUpdates(): JsonResponse
+    {
+        $updateCheck = UpdateHelper::checkForUpdates();
+
+        return response()->json(['checkResult' => $updateCheck]);
+    }
+
+    /**
+     * @param Request $request
+     * @return Response
+     */
     public function htmlForUrl(Request $request): Response
     {
         $url = $request->input('url');
@@ -118,12 +127,4 @@
 
         return response(null);
     }
-
->>>>>>> c2b513bc
-    public static function checkForUpdates(): JsonResponse
-    {
-        $updateCheck = UpdateHelper::checkForUpdates();
-
-        return response()->json(['checkResult' => $updateCheck]);
-    }
 }