<?php

namespace App\Http\Controllers;

use App\Helper\UpdateHelper;
use App\Models\Link;
use App\Models\LinkList;
use App\Models\Tag;
use Illuminate\Http\JsonResponse;
use Illuminate\Http\Request;
use Illuminate\Http\Response;
<<<<<<< HEAD
=======
use Illuminate\Support\Facades\Http;
use Masterminds\HTML5;
>>>>>>> e91970fc

class FetchController extends Controller
{
    public function getTags(Request $request): JsonResponse
    {
        $query = $request->input('query');

        if (!$query) {
            return response()->json([]);
        }

        $tags = Tag::query()
            ->visibleForUser()
            ->where('name', 'like', '%' . escapeSearchQuery($query) . '%')
            ->with('user:id,name')
            ->oldest('name')
            ->get();

        return response()->json($tags);
    }

    public function getLists(Request $request): JsonResponse
    {
        $query = $request->input('query', false);

        if (!$query) {
            return response()->json([]);
        }

        $tags = LinkList::query()
            ->visibleForUser()
            ->where('name', 'like', '%' . escapeSearchQuery($query) . '%')
            ->with('user:id,name')
            ->oldest('name')
            ->get();

        return response()->json($tags);
    }

    /**
     * Returns a boolean flag which indicates that there already is a link
     * present for the given URL.
     *
     * @param Request $request
     * @return JsonResponse
     */
    public function searchExistingUrls(Request $request): JsonResponse
    {
        $query = $request->input('query', false);

        if (!$query) {
            return response()->json([]);
        }

        $link = Link::query()
            ->visibleForUser()
            ->where('url', trim($query))
            ->where('id', '!=', $request->input('ignore_id', 0))
            ->first();

        return response()->json([
            'linkFound' => $link !== null,
            'editLink' => $link ? route('links.edit', ['link' => $link]) : null,
        ]);
    }

    public static function checkForUpdates(): JsonResponse
    {
        $updateCheck = UpdateHelper::checkForUpdates(true);

        return response()->json(['checkResult' => $updateCheck]);
    }

    /**
     * Returns the HTML for a given URL to prevent CORS issues in the frontend
     * implementation.
     *
     * @param Request $request
     * @return JsonResponse
     */
    public function htmlKeywordsFromUrl(Request $request)
    {
        $request->validate([
            'url' => ['url'],
        ]);

        $url = $request->input('url');
        $newRequest = setupHttpRequest(3);
        $response = $newRequest->get($url);

        if ($response->successful()) {
            $html5 = new HTML5();
            $dom = $html5->loadHTML($response->body());
            $keywords = [];
            /** @var \DOMElement $metaTag */
            foreach ($dom->getElementsByTagName('meta') as $metaTag) {
                if (strtolower($metaTag->getAttribute('name')) === 'keywords') {
                    $keywords = explode(',', $metaTag->getAttributeNode('content')?->value);
                    $keywords = array_map(fn($keyword) => trim(e($keyword)), $keywords);
                    array_push($keywords, ...$keywords);
                }
            }
            return response()->json(['keywords' => $keywords]);
        }

        return response()->json(['keywords' => null]);
    }
}<|MERGE_RESOLUTION|>--- conflicted
+++ resolved
@@ -9,17 +9,14 @@
 use Illuminate\Http\JsonResponse;
 use Illuminate\Http\Request;
 use Illuminate\Http\Response;
-<<<<<<< HEAD
-=======
 use Illuminate\Support\Facades\Http;
 use Masterminds\HTML5;
->>>>>>> e91970fc
 
 class FetchController extends Controller
 {
     public function getTags(Request $request): JsonResponse
     {
-        $query = $request->input('query');
+        $query = $request->input('query', false);
 
         if (!$query) {
             return response()->json([]);
