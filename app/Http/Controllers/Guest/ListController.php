--- conflicted
+++ resolved
@@ -10,17 +10,8 @@
 
 class ListController extends Controller
 {
-<<<<<<< HEAD
-=======
     use HandlesQueryOrder;
 
-    /**
-     * Display an overview of all lists.
-     *
-     * @param Request $request
-     * @return View
-     */
->>>>>>> b4670e39
     public function index(Request $request): View
     {
         $lists = LinkList::publicOnly()
