--- conflicted
+++ resolved
@@ -48,15 +48,8 @@
 
         $links = $tag->links()
             ->publicOnly()
-<<<<<<< HEAD
             ->orderBy($this->orderBy, $this->orderDir)
             ->paginate(getPaginationLimit());
-=======
-            ->orderBy(
-                $request->input('orderBy', 'title'),
-                $this->getOrderDirection($request, 'asc')
-            )->paginate(getPaginationLimit());
->>>>>>> e91970fc
 
         return view('guest.tags.show', [
             'pageTitle' => trans('tag.tag') . ': ' . $tag->name,
