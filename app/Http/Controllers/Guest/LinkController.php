<?php

namespace App\Http\Controllers\Guest;

use App\Http\Controllers\Controller;
use App\Http\Controllers\Traits\HandlesQueryOrder;
use App\Models\Link;
use Illuminate\Contracts\View\View;
use Illuminate\Http\Request;

class LinkController extends Controller
{
<<<<<<< HEAD
    public function index(Request $request): View
    {
        $links = Link::publicOnly()
            ->with(['tags' => fn ($query) => $query->publicOnly()])
            ->orderBy(
                $request->input('orderBy', 'created_at'),
                $request->input('orderDir', 'desc')
            )
            ->paginate(getPaginationLimit());
=======
    use HandlesQueryOrder;

    /**
     * Display an overview of all links.
     *
     * @param Request $request
     * @return View
     */
    public function index(Request $request): View
    {
        $links = Link::publicOnly()
            ->with('tags');

        $orderBy = $request->input('orderBy', 'created_at');
        $orderDir = $this->getOrderDirection($request);
        if ($orderBy === 'random') {
            $links->inRandomOrder();
        } else {
            $links->orderBy($orderBy, $orderDir);
        }
>>>>>>> b4670e39

        return view('guest.links.index', [
            'links' => $links->paginate(getPaginationLimit()),
            'route' => $request->getBaseUrl(),
            'orderBy' => $request->input('orderBy', 'created_at'),
            'orderDir' => $request->input('orderDir', 'desc'),
        ]);
    }
}<|MERGE_RESOLUTION|>--- conflicted
+++ resolved
@@ -10,17 +10,6 @@
 
 class LinkController extends Controller
 {
-<<<<<<< HEAD
-    public function index(Request $request): View
-    {
-        $links = Link::publicOnly()
-            ->with(['tags' => fn ($query) => $query->publicOnly()])
-            ->orderBy(
-                $request->input('orderBy', 'created_at'),
-                $request->input('orderDir', 'desc')
-            )
-            ->paginate(getPaginationLimit());
-=======
     use HandlesQueryOrder;
 
     /**
@@ -31,8 +20,7 @@
      */
     public function index(Request $request): View
     {
-        $links = Link::publicOnly()
-            ->with('tags');
+        $links = Link::publicOnly()->with(['tags' => fn ($query) => $query->publicOnly()]);
 
         $orderBy = $request->input('orderBy', 'created_at');
         $orderDir = $this->getOrderDirection($request);
@@ -41,7 +29,6 @@
         } else {
             $links->orderBy($orderBy, $orderDir);
         }
->>>>>>> b4670e39
 
         return view('guest.links.index', [
             'links' => $links->paginate(getPaginationLimit()),
