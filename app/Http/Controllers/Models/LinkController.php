--- conflicted
+++ resolved
@@ -3,14 +3,10 @@
 namespace App\Http\Controllers\Models;
 
 use App\Http\Controllers\Controller;
-<<<<<<< HEAD
 use App\Http\Controllers\Traits\ChecksOrdering;
-=======
 use App\Http\Controllers\Traits\HandlesQueryOrder;
->>>>>>> b4670e39
 use App\Http\Requests\Models\LinkStoreRequest;
 use App\Http\Requests\Models\LinkUpdateRequest;
-use App\Http\Requests\Models\MarkLinkWorkingRequest;
 use App\Http\Requests\Models\ToggleLinkCheckRequest;
 use App\Models\Link;
 use App\Repositories\LinkRepository;
@@ -20,8 +16,8 @@
 
 class LinkController extends Controller
 {
-<<<<<<< HEAD
     use ChecksOrdering;
+    use HandlesQueryOrder;
 
     public function __construct()
     {
@@ -31,43 +27,23 @@
 
     public function index(Request $request): View
     {
-        $this->orderBy = $request->input('orderBy', session()->get('links.index.orderBy', 'created_at'));
-        $this->orderDir = $request->input('orderDir', session()->get('links.index.orderDir', 'desc'));
+        $orderBy = $request->input('orderBy', session()->get('links.index.orderBy', 'created_at'));
+        $orderDir = $this->getOrderDirection($request, session()->get('links.index.orderDir', 'desc'));
 
         $this->checkOrdering();
-=======
-    use HandlesQueryOrder;
-
-    /**
-     * Display a listing of the resource.
-     *
-     * @param Request $request
-     * @return View
-     */
-    public function index(Request $request): View
-    {
-        $orderBy = $request->input('orderBy', session()->get('links.index.orderBy', 'created_at'));
-        $orderDir = $this->getOrderDirection($request, session()->get('links.index.orderDir', 'desc'));
->>>>>>> b4670e39
 
         session()->put('links.index.orderBy', $this->orderBy);
         session()->put('links.index.orderDir', $this->orderDir);
 
-<<<<<<< HEAD
         $links = Link::query()
             ->visibleForUser()
-            ->with('tags')
-            ->orderBy($this->orderBy, $this->orderDir)
-            ->paginate(getPaginationLimit());
-=======
-        $links = Link::byUser()->with('tags');
+            ->with('tags');
 
         if ($orderBy === 'random') {
             $links->inRandomOrder();
         } else {
             $links->orderBy($orderBy, $orderDir);
         }
->>>>>>> b4670e39
 
         return view('models.links.index', [
             'links' => $links->paginate(getPaginationLimit()),
