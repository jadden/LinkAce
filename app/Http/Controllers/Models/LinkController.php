<?php

namespace App\Http\Controllers\Models;

use App\Http\Controllers\Controller;
use App\Http\Requests\Models\LinkDeleteRequest;
use App\Http\Requests\Models\LinkStoreRequest;
use App\Http\Requests\Models\LinkToggleCheckRequest;
use App\Http\Requests\Models\LinkUpdateRequest;
use App\Models\Link;
use App\Repositories\LinkRepository;
use Exception;
use Illuminate\Contracts\View\Factory;
use Illuminate\Http\RedirectResponse;
use Illuminate\Http\Request;
use Illuminate\View\View;

/**
 * Class LinkController
 *
 * @package App\Http\Controllers\Models
 */
class LinkController extends Controller
{
    /**
     * Display a listing of the resource.
     *
     * @param Request $request
     * @return Factory|View
     */
    public function index(Request $request)
    {
        $links = Link::byUser(auth()->id())
            ->orderBy(
                $request->get('orderBy', 'created_at'),
                $request->get('orderDir', 'DESC')
            )
            ->paginate(getPaginationLimit());

        return view('models.links.index', [
            'links' => $links,
            'route' => $request->getBaseUrl(),
            'order_by' => $request->get('orderBy'),
            'order_dir' => $request->get('orderDir'),
        ]);
    }

    /**
     * Show the form for creating a new resource.
     *
     * @return Factory|View
     */
    public function create()
    {
        // Reset the bookmarklet session identifier to prevent issues on regular pages
        session()->forget('bookmarklet.create');

        return view('models.links.create');
    }

    /**
     * Store a newly created resource in storage.
     *
     * @param LinkStoreRequest $request
     * @return RedirectResponse
     */
    public function store(LinkStoreRequest $request)
    {
        $link = LinkRepository::create($request->all(), true);

        flash(trans('link.added_successfully'), 'success');

        $duplicates = $link->searchDuplicateUrls();
        if ($duplicates->isNotEmpty()) {
            $msg = trans('link.duplicates_found');

            foreach ($duplicates as $duplicateLink) {
                $msg .= sprintf(
                    ' <a href="%s">%s</a>,',
                    route('links.show', [$duplicateLink->id]),
                    $duplicateLink->shortUrl()
                );
            }

            flash(trim($msg, ','), 'warning');
        }

        $isBookmarklet = session('bookmarklet.create');

        if ($request->get('reload_view')) {
            session()->flash('reload_view', true);

            return redirect()->route($isBookmarklet ? 'bookmarklet-add' : 'links.create');
        }

        return $isBookmarklet
            ? redirect()->route('bookmarklet-complete')
            : redirect()->route('links.show', [$link->id]);
    }

    /**
     * Display the specified resource.
     *
     * @param int $id
     * @return Factory|View
     */
    public function show($id)
    {
        $link = Link::findOrFail($id);

        return view('models.links.show', [
            'link' => $link,
            'history' => $link->revisionHistory()->latest()->get(),
        ]);
    }

    /**
     * Show the form for editing the specified resource.
     *
     * @param int $id
     * @return Factory|View
     */
    public function edit($id)
    {
        $link = Link::findOrFail($id);

        return view('models.links.edit')
            ->with('link', $link);
    }

    /**
     * Update the specified resource in storage.
     *
     * @param LinkUpdateRequest $request
     * @param int               $id
     * @return RedirectResponse
     */
    public function update(LinkUpdateRequest $request, $id)
    {
        $link = Link::findOrFail($id);

        $link = LinkRepository::update($link, $request->all());

        flash(trans('link.updated_successfully'), 'success');

        return redirect()->route('links.show', [$link->id]);
    }

    /**
     * Remove the specified resource from storage.
     *
     * @param LinkDeleteRequest $request
     * @param int               $id
     * @return RedirectResponse
     * @throws Exception
     */
    public function destroy(LinkDeleteRequest $request, $id)
    {
        $link = Link::findOrFail($id);

        $deletionSuccessfull = LinkRepository::delete($link);

        if (!$deletionSuccessfull) {
            flash(trans('link.deletion_error'), 'error');
            return redirect()->back();
        }

        flash(trans('link.deleted_successfully'), 'warning');
        return redirect()->route('links.index');
    }

    /**
<<<<<<< HEAD
     * @param LinkToggleCheckRequest $request
     * @param int                    $id
=======
     * Toggles the setting of a link to be either checked or not.
     *
     * @param LinkToggleCheckRequest $request
     * @param                        $id
>>>>>>> 7d270b9e
     * @return RedirectResponse
     */
    public function updateCheckToggle(LinkToggleCheckRequest $request, $id)
    {
        $link = Link::findOrFail($id);

        $link->check_disabled = $request->input('toggle');
        $link->save();

        return redirect()->route('links.show', [$link->id]);
    }
}<|MERGE_RESOLUTION|>--- conflicted
+++ resolved
@@ -170,15 +170,10 @@
     }
 
     /**
-<<<<<<< HEAD
-     * @param LinkToggleCheckRequest $request
-     * @param int                    $id
-=======
      * Toggles the setting of a link to be either checked or not.
      *
      * @param LinkToggleCheckRequest $request
      * @param                        $id
->>>>>>> 7d270b9e
      * @return RedirectResponse
      */
     public function updateCheckToggle(LinkToggleCheckRequest $request, $id)
