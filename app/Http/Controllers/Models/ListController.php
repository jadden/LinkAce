<?php

namespace App\Http\Controllers\Models;

use App\Http\Controllers\Controller;
<<<<<<< HEAD
use App\Http\Controllers\Traits\ChecksOrdering;
=======
use App\Http\Controllers\Traits\HandlesQueryOrder;
>>>>>>> b4670e39
use App\Http\Requests\Models\ListStoreRequest;
use App\Http\Requests\Models\ListUpdateRequest;
use App\Models\LinkList;
use App\Repositories\ListRepository;
use Illuminate\Contracts\View\View;
use Illuminate\Http\RedirectResponse;
use Illuminate\Http\Request;

class ListController extends Controller
{
<<<<<<< HEAD
    use ChecksOrdering;

    public function __construct()
    {
        $this->allowedOrderBy = LinkList::$allowOrderBy;
        $this->authorizeResource(LinkList::class, 'list');
    }

    public function index(Request $request): View
    {
        $this->orderBy = $request->input('orderBy', session()->get('lists.index.orderBy', 'name'));
        $this->orderDir = $request->input('orderDir', session()->get('lists.index.orderDir', 'asc'));

        $this->checkOrdering();
=======
    use HandlesQueryOrder;

    /**
     * Display a listing of the resource.
     *
     * @param Request $request
     * @return View
     */
    public function index(Request $request): View
    {
        $orderBy = $request->input('orderBy', session()->get('lists.index.orderBy', 'name'));
        $orderDir = $this->getOrderDirection($request, session()->get('lists.index.orderDir', 'asc'));
>>>>>>> b4670e39

        session()->put('lists.index.orderBy', $this->orderBy);
        session()->put('lists.index.orderDir', $this->orderDir);

        $lists = LinkList::query()
            ->visibleForUser()
            ->withCount('links')
            ->orderBy($this->orderBy, $this->orderDir);

        if ($request->input('filter')) {
            $lists = $lists->where('name', 'like', '%' . $request->input('filter') . '%');
        }

        $lists = $lists->paginate(getPaginationLimit());

        return view('models.lists.index', [
            'lists' => $lists,
            'route' => $request->getBaseUrl(),
            'orderBy' => $this->orderBy,
            'orderDir' => $this->orderDir,
        ]);
    }

    public function create(): View
    {
        return view('models.lists.create');
    }

    public function store(ListStoreRequest $request): RedirectResponse
    {
        $data = $request->validated();

        $list = ListRepository::create($data);

        flash(trans('list.added_successfully'), 'success');

        if ($request->input('reload_view')) {
            return redirect()->route('lists.create')->with('reload_view', true);
        }

        return redirect()->route('lists.show', ['list' => $list]);
    }

    public function show(Request $request, LinkList $list): View
    {
        $links = $list->links()
            ->byUser()
            ->orderBy(
                $request->input('orderBy', 'created_at'),
                $request->input('orderDir', 'desc')
            )->paginate(getPaginationLimit());

        return view('models.lists.show', [
            'list' => $list,
            'history' => $list->audits()->latest()->get(),
            'listLinks' => $links,
            'route' => $request->getBaseUrl(),
            'orderBy' => $request->input('orderBy', 'created_at'),
            'orderDir' => $request->input('orderDir', 'desc'),
        ]);
    }

    public function edit(LinkList $list): View
    {
        return view('models.lists.edit', ['list' => $list]);
    }

    public function update(ListUpdateRequest $request, LinkList $list): RedirectResponse
    {
        $list = ListRepository::update($list, $request->validated());

        flash(trans('list.updated_successfully'), 'success');
        return redirect()->route('lists.show', ['list' => $list]);
    }

    public function destroy(LinkList $list): RedirectResponse
    {
        $deletionSuccessful = ListRepository::delete($list);

        if (!$deletionSuccessful) {
            flash(trans('list.deletion_error'), 'error');
            return redirect()->back();
        }

        flash(trans('list.deleted_successfully'), 'warning');
        return request()->has('redirect_back') ? redirect()->back() : redirect()->route('lists.index');
    }
}<|MERGE_RESOLUTION|>--- conflicted
+++ resolved
@@ -3,11 +3,8 @@
 namespace App\Http\Controllers\Models;
 
 use App\Http\Controllers\Controller;
-<<<<<<< HEAD
 use App\Http\Controllers\Traits\ChecksOrdering;
-=======
 use App\Http\Controllers\Traits\HandlesQueryOrder;
->>>>>>> b4670e39
 use App\Http\Requests\Models\ListStoreRequest;
 use App\Http\Requests\Models\ListUpdateRequest;
 use App\Models\LinkList;
@@ -18,8 +15,8 @@
 
 class ListController extends Controller
 {
-<<<<<<< HEAD
     use ChecksOrdering;
+    use HandlesQueryOrder;
 
     public function __construct()
     {
@@ -29,27 +26,12 @@
 
     public function index(Request $request): View
     {
-        $this->orderBy = $request->input('orderBy', session()->get('lists.index.orderBy', 'name'));
-        $this->orderDir = $request->input('orderDir', session()->get('lists.index.orderDir', 'asc'));
-
-        $this->checkOrdering();
-=======
-    use HandlesQueryOrder;
-
-    /**
-     * Display a listing of the resource.
-     *
-     * @param Request $request
-     * @return View
-     */
-    public function index(Request $request): View
-    {
         $orderBy = $request->input('orderBy', session()->get('lists.index.orderBy', 'name'));
         $orderDir = $this->getOrderDirection($request, session()->get('lists.index.orderDir', 'asc'));
->>>>>>> b4670e39
+        $this->checkOrdering();
 
-        session()->put('lists.index.orderBy', $this->orderBy);
-        session()->put('lists.index.orderDir', $this->orderDir);
+        session()->put('lists.index.orderBy', $orderBy);
+        session()->put('lists.index.orderDir', $orderDir);
 
         $lists = LinkList::query()
             ->visibleForUser()
