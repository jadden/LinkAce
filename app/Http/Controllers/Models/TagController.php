<?php

namespace App\Http\Controllers\Models;

use App\Http\Controllers\Controller;
<<<<<<< HEAD
use App\Http\Controllers\Traits\ChecksOrdering;
=======
use App\Http\Controllers\Traits\HandlesQueryOrder;
>>>>>>> b4670e39
use App\Http\Requests\Models\TagStoreRequest;
use App\Http\Requests\Models\TagUpdateRequest;
use App\Models\Link;
use App\Models\Tag;
use App\Repositories\TagRepository;
use Exception;
use Illuminate\Contracts\View\View;
use Illuminate\Http\RedirectResponse;
use Illuminate\Http\Request;

class TagController extends Controller
{
<<<<<<< HEAD
    use ChecksOrdering;

    public function __construct()
    {
        $this->allowedOrderBy = Tag::$allowOrderBy;
        $this->authorizeResource(Tag::class, 'tag');
    }

    public function index(Request $request): View
    {
        $this->orderBy = $request->input('orderBy', session()->get('tags.index.orderBy', 'name'));
        $this->orderDir = $request->input('orderDir', session()->get('tags.index.orderDir', 'asc'));

        $this->checkOrdering();
=======
    use HandlesQueryOrder;

    /**
     * Display a listing of the resource.
     *
     * @param Request $request
     * @return View
     */
    public function index(Request $request): View
    {
        $orderBy = $request->input('orderBy', session()->get('tags.index.orderBy', 'name'));
        $orderDir = $this->getOrderDirection($request, session()->get('tags.index.orderDir', 'asc'));
>>>>>>> b4670e39

        session()->put('tags.index.orderBy', $this->orderBy);
        session()->put('tags.index.orderDir', $this->orderDir);

        $tags = Tag::query()
            ->visibleForUser()
            ->withCount('links')
            ->orderBy($this->orderBy, $this->orderDir);

        if ($request->input('filter')) {
            $tags = $tags->where('name', 'like', '%' . $request->input('filter') . '%');
        }

        $tags = $tags->paginate(getPaginationLimit());

        return view('models.tags.index', [
            'tags' => $tags,
            'route' => $request->getBaseUrl(),
            'orderBy' => $this->orderBy,
            'orderDir' => $this->orderDir,
            'filter' => $request->input('filter'),
        ]);
    }

    public function create(): View
    {
        return view('models.tags.create');
    }

    public function store(TagStoreRequest $request): RedirectResponse
    {
        $tag = TagRepository::create($request->validated());

        flash(trans('tag.added_successfully'), 'success');

        if ($request->input('reload_view')) {
            return redirect()->route('tags.create')->with('reload_view', true);
        }

        return redirect()->route('tags.show', ['tag' => $tag]);
    }

    public function show(Request $request, Tag $tag): View
    {
<<<<<<< HEAD
        $this->allowedOrderBy = Link::$allowOrderBy;
        $this->orderBy = $request->input('orderBy', 'created_at');
        $this->orderDir = $request->input('orderDir', 'desc');

        $this->checkOrdering();

        $links = $tag->links()->visibleForUser()
            ->orderBy($this->orderBy, $this->orderDir)
=======
        $links = $tag->links()->byUser()
            ->orderBy(
                $request->input('orderBy', 'created_at'),
                $this->getOrderDirection($request),
            )
>>>>>>> b4670e39
            ->paginate(getPaginationLimit());

        return view('models.tags.show', [
            'tag' => $tag,
            'history' => $tag->audits()->latest()->get(),
            'tagLinks' => $links,
            'route' => $request->getBaseUrl(),
            'orderBy' => $request->input('orderBy', 'created_at'),
            'orderDir' => $this->getOrderDirection($request),
        ]);
    }

    public function edit(Tag $tag): View
    {
        return view('models.tags.edit', ['tag' => $tag]);
    }

    public function update(TagUpdateRequest $request, Tag $tag): RedirectResponse
    {
        $tag = TagRepository::update($tag, $request->validated());

        flash(trans('tag.updated_successfully'), 'success');
        return redirect()->route('tags.show', ['tag' => $tag]);
    }

    public function destroy(Tag $tag): RedirectResponse
    {
        $deletionSuccessful = TagRepository::delete($tag);

        if (!$deletionSuccessful) {
            flash(trans('tag.deletion_error'), 'error');
            return redirect()->back();
        }

        flash(trans('tag.deleted_successfully'), 'warning');
        return request()->has('redirect_back') ? redirect()->back() : redirect()->route('tags.index');
    }
}<|MERGE_RESOLUTION|>--- conflicted
+++ resolved
@@ -3,11 +3,8 @@
 namespace App\Http\Controllers\Models;
 
 use App\Http\Controllers\Controller;
-<<<<<<< HEAD
 use App\Http\Controllers\Traits\ChecksOrdering;
-=======
 use App\Http\Controllers\Traits\HandlesQueryOrder;
->>>>>>> b4670e39
 use App\Http\Requests\Models\TagStoreRequest;
 use App\Http\Requests\Models\TagUpdateRequest;
 use App\Models\Link;
@@ -20,7 +17,6 @@
 
 class TagController extends Controller
 {
-<<<<<<< HEAD
     use ChecksOrdering;
 
     public function __construct()
@@ -31,24 +27,10 @@
 
     public function index(Request $request): View
     {
-        $this->orderBy = $request->input('orderBy', session()->get('tags.index.orderBy', 'name'));
-        $this->orderDir = $request->input('orderDir', session()->get('tags.index.orderDir', 'asc'));
+        $orderBy = $request->input('orderBy', session()->get('tags.index.orderBy', 'name'));
+        $orderDir = $this->getOrderDirection($request, session()->get('tags.index.orderDir', 'asc'));
 
         $this->checkOrdering();
-=======
-    use HandlesQueryOrder;
-
-    /**
-     * Display a listing of the resource.
-     *
-     * @param Request $request
-     * @return View
-     */
-    public function index(Request $request): View
-    {
-        $orderBy = $request->input('orderBy', session()->get('tags.index.orderBy', 'name'));
-        $orderDir = $this->getOrderDirection($request, session()->get('tags.index.orderDir', 'asc'));
->>>>>>> b4670e39
 
         session()->put('tags.index.orderBy', $this->orderBy);
         session()->put('tags.index.orderDir', $this->orderDir);
@@ -93,22 +75,14 @@
 
     public function show(Request $request, Tag $tag): View
     {
-<<<<<<< HEAD
         $this->allowedOrderBy = Link::$allowOrderBy;
         $this->orderBy = $request->input('orderBy', 'created_at');
-        $this->orderDir = $request->input('orderDir', 'desc');
+        $this->orderDir = $this->getOrderDirection($request);
 
         $this->checkOrdering();
 
         $links = $tag->links()->visibleForUser()
             ->orderBy($this->orderBy, $this->orderDir)
-=======
-        $links = $tag->links()->byUser()
-            ->orderBy(
-                $request->input('orderBy', 'created_at'),
-                $this->getOrderDirection($request),
-            )
->>>>>>> b4670e39
             ->paginate(getPaginationLimit());
 
         return view('models.tags.show', [
