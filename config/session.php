--- conflicted
+++ resolved
@@ -168,11 +168,7 @@
     |
     */
 
-<<<<<<< HEAD
-    'secure' => env('SESSION_SECURE_COOKIE'),
-=======
     'secure' => env('SESSION_SECURE_COOKIE', true),
->>>>>>> 6bb02fd1
 
     /*
     |--------------------------------------------------------------------------
