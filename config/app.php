--- conflicted
+++ resolved
@@ -139,21 +139,7 @@
     |
     */
 
-<<<<<<< HEAD
     'guest_access' => (bool)env('GUEST_ACCESS', false),
-=======
-    'guest_access' => env('GUEST_ACCESS', false),
-
-    /**
-     * -------------------------------------------------------------------------
-     * Setup Completed Flag
-     * -------------------------------------------------------------------------
-     *
-     * @deprecated v1.10.0 Setting is no longer actively used and remains for proper migration to a database setting.
-     */
-
-    'setup_completed' => env('SETUP_COMPLETED', false),
->>>>>>> b4670e39
 
     /*
     |--------------------------------------------------------------------------
