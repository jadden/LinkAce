@extends('layouts.app')

@section('content')

    <div class="row">

        <div class="col-12 col-md-8">
            <div class="card">
                <div class="card-body">
                    <div class="d-flex flex-column flex-lg-row mb-3">
                        @if($link->thumbnail)
                            <a href="{{ $link->url }}" {!! linkTarget() !!}
                            class="rounded d-block mt-lg-1 me-lg-2 align-self-center link-thumbnail link-thumbnail-detail"
                                style="background-image: url('{{ $link->thumbnail }}') ;">
                            </a>
                        @endif
                        <div class="d-sm-inline-block mt-1 mb-2 mb-sm-0">
                            {!! $link->getIcon('me-1 me-sm-2') !!}
                            <x-models.visibility-badge :model="$link" class="me-1 me-sm-2 d-inline-block"/>
                        </div>
                        <h3 class="d-inline-block mb-0">
                            <a href="{{ $link->url }}" {!! linkTarget() !!}>{{ $link->title }}</a>
                        </h3>
                    </div>

                    <div class="text-pale small mt-1 mb-3">
                        <a href="{{ $link->url }}" {!! linkTarget() !!}>{{ $link->url }}</a>
                        <br>
                        @lang('linkace.added_by'): <x-models.author :model="$link"/>
                    </div>

                    @if($link->description)
                        <div>{!! $link->formatted_description !!}</div>
                    @endif

                </div>
            </div>

            @if(getShareLinks($link) !== '')
                <div class="card mt-4">
                    <div class="card-header">
                        @lang('sharing.share_link')
                    </div>
                    <div class="card-body py-2">
                        <div class="share-links">
                            {!! getShareLinks($link) !!}
                        </div>
                    </div>
                </div>
            @endif

        </div>

        <div class="col-12 col-md-4">

            <div class="btn-group w-100 mb-3 mt-4 mt-md-0">
                <a href="{{ route('links.edit', [$link->id]) }}" class="btn btn-sm btn-primary"
                    aria-label="@lang('link.edit')">
                    <x-icon.edit class="me-2"/>
                    <span class="d-none d-sm-inline">@lang('linkace.edit')</span>
                </a>
                <button type="submit" form="link-delete-{{ $link->id }}" aria-label="@lang('link.delete')"
                    class="btn btn-sm btn-outline-danger cursor-pointer">
                    <x-icon.trash class="me-2"/>
                    <span class="d-none d-sm-inline">@lang('linkace.delete')</span>
                </button>
            </div>
            <form id="link-delete-{{ $link->id }}" method="POST" style="display: none;"
                action="{{ route('links.destroy', ['link' => $link]) }}">
                @method('DELETE')
                @csrf
            </form>

            <div class="mb-3">
                <a href="{{ \App\Helper\WaybackMachine::getArchiveLink($link->url) }}"
                    class="btn btn-sm w-100 btn-outline-info" target="_blank">
                    @lang('link.wayback')
                </a>
            </div>

            <form action="{{ route('links.toggle-check', [$link->id]) }}" method="POST"
                class="mb-2 d-flex align-items-center">
                @csrf
                @if($link->check_disabled)
                    <small class="me-3">@lang('link.check_disabled')</small>
                    <input type="hidden" name="toggle" value="0">
                    <button type="submit" class="btn btn-xs btn-outline-secondary ms-auto">
                        @lang('link.check_enable')
                    </button>
                @else
                    <small class="me-3">@lang('link.check_enabled')</small>
                    <input type="hidden" name="toggle" value="1">
                    <button type="submit" class="btn btn-xs btn-outline-secondary ms-auto">
                        @lang('link.check_disable')
                    </button>
                @endif
            </form>

            @if($link->status !== 1)
                <form action="{{ route('links.mark-working', [$link->id]) }}" method="POST"
                    class="mt-2 d-flex align-items-center">
                    @csrf
                    <small class="me-3">@lang('link.status_is_broken')</small>
                    <input type="hidden" name="toggle" value="0">
                    <button type="submit" class="btn btn-xs btn-outline-secondary ms-auto">
                        @lang('link.status_mark_working')
                    </button>
                </form>
            @endif

        </div>
    </div>

    <div class="row mt-4">
        <div class="col-12 col-md-6">
            <div class="card">
                <div class="card-header">
                    @lang('list.lists')
                </div>
                <div class="card-body py-2">
                    @if(!$link->lists->isEmpty())
                        @foreach($link->lists as $list)
                            <a href="{{ route('lists.show', ['list' => $list]) }}" class="btn btn-sm btn-light m-1">
                                <x-models.name-with-user :model="$list"/>
                            </a>
                        @endforeach
                    @else
                        <div class="text-pale small">@lang('list.no_lists')</div>
                    @endif
                </div>
            </div>
        </div>
        <div class="col-12 col-md-6">
            <div class="card">
                <div class="card-header">
                    @lang('tag.tags')
                </div>
                <div class="card-body py-2">
                    @if(!$link->tags->isEmpty())
                        @foreach($link->tags as $tag)
                            <a href="{{ route('tags.show', ['tag' => $tag]) }}" class="btn btn-sm btn-light m-1">
                                <x-models.name-with-user :model="$tag"/>
                            </a>
                        @endforeach
                    @else
                        <div class="text-pale small">@lang('tag.no_tags')</div>
                    @endif
                </div>
            </div>
        </div>
    </div>

    <div class="link-notes mt-5">

        <h3 class="h6 mb-2">@lang('note.notes')</h3>

        @if($link->notes->count())
            @foreach($link->notes as $note)
                @include('models.notes.partials.single', ['note' =>$note])
            @endforeach
        @endif

        @include('models.notes.partials.create', ['link' => $link])

    </div>

    <div class="link-history mt-5">
        <h3 class="h6 mb-2">@lang('link.history')</h3>

<<<<<<< HEAD
        <div class="history small text-muted">
=======
        <div class="small text-pale">
>>>>>>> e91970fc
            @foreach($history as $entry)
                @if($loop->index === 5 && $loop->count >= 10)
                    <a data-bs-toggle="collapse" href="#link-history" role="button" class="d-inline-block mb-1"
                        aria-expanded="false" aria-controls="link-history">
                        @lang('linkace.more')
                        <x-icon.caret-down class="fw"/>
                    </a>
                    <div id="link-history" class="collapse">
                @endif
                <x-history.link-entry :entry="$entry"/>
            @endforeach
            <div>{{ formatDateTime($link->created_at) }}: @lang('link.history_created')</div>
            @if(count($history) >= 10)
                </div>
            @endif
        </div>
    </div>

@endsection<|MERGE_RESOLUTION|>--- conflicted
+++ resolved
@@ -167,11 +167,7 @@
     <div class="link-history mt-5">
         <h3 class="h6 mb-2">@lang('link.history')</h3>
 
-<<<<<<< HEAD
-        <div class="history small text-muted">
-=======
-        <div class="small text-pale">
->>>>>>> e91970fc
+        <div class="history small text-pale">
             @foreach($history as $entry)
                 @if($loop->index === 5 && $loop->count >= 10)
                     <a data-bs-toggle="collapse" href="#link-history" role="button" class="d-inline-block mb-1"
