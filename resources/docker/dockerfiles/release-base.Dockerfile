--- conflicted
+++ resolved
@@ -1,22 +1,15 @@
 FROM docker.io/library/php:8.3-fpm-alpine
 
 # Install package and PHP dependencies
-<<<<<<< HEAD
-RUN apk add --no-cache mariadb-client postgresql-client libpq-dev sqlite zip libzip-dev supervisor \
+RUN apk add --no-cache mariadb-client postgresql-client postgresql-dev sqlite zip libzip-dev supervisor \
+  && docker-php-ext-configure zip; \
 	&& docker-php-ext-install bcmath pdo_mysql pdo_pgsql zip ftp \
 	&& mkdir /ssl-certs \
   && mkdir /etc/supervisor.d \
   && mkdir /etc/caddy \
-  && docker-php-source delete
+  && docker-php-source delete \
+  && rm -f /usr/src/php.tar.xz /usr/src/php.tar.xz.asc \
+  && apk del --no-cache postgresql-dev
 
 # Copy Caddy executable
-COPY --from=caddy:2 /usr/bin/caddy /usr/bin/caddy
-=======
-RUN apk add --no-cache mariadb-client postgresql-client postgresql-dev sqlite zip libzip-dev; \
-	docker-php-ext-configure zip; \
-	docker-php-ext-install bcmath pdo_mysql pdo_pgsql zip ftp; \
-	mkdir /ssl-certs; \
-	docker-php-source delete; \
-	rm -f /usr/src/php.tar.xz /usr/src/php.tar.xz.asc; \
-	apk del --no-cache postgresql-dev
->>>>>>> 6bb02fd1
+COPY --from=caddy:2 /usr/bin/caddy /usr/bin/caddy