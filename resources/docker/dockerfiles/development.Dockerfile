--- conflicted
+++ resolved
@@ -4,24 +4,8 @@
 FROM docker.io/library/php:8.1-fpm-alpine
 WORKDIR /app
 
-<<<<<<< HEAD
-RUN apt-get update && apt-get install -y \
-    zip \
-    git \
-    mariadb-client \
-    postgresql-client \
-    sqlite3 \
-    autoconf \
-    build-essential \
-    libpq-dev \
-    libzip-dev
-
-RUN pecl install xdebug pcov
-RUN docker-php-ext-install bcmath pdo_mysql pdo_pgsql zip
-RUN docker-php-ext-enable xdebug pcov
-=======
 # Install package and PHP dependencies
-RUN apk add --no-cache git mariadb-client postgresql-client postgresql-dev sqlite zip libzip-dev; \
+RUN apk add --no-cache zip git mariadb-client postgresql-client postgresql-dev sqlite3 zip libzip-dev; \
 	docker-php-ext-configure zip; \
 	docker-php-ext-install bcmath pdo_mysql pdo_pgsql zip ftp; \
   docker-php-ext-enable xdebug pcov; \
@@ -29,7 +13,6 @@
 	docker-php-source delete; \
 	rm -f /usr/src/php.tar.xz /usr/src/php.tar.xz.asc; \
 	apk del --no-cache postgresql-dev
->>>>>>> 6bb02fd1
 
 RUN curl -sS https://getcomposer.org/installer | php -- --install-dir=/usr/local/bin --filename=composer
 
